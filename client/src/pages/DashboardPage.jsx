import { useAuth } from "../contexts/AuthContext";
import GreetingHeader from "../components/dashboard/GreetingHeader";
import RoleRenderer from "../components/dashboard/RoleRenderer";
<<<<<<< HEAD
import OnboardingModal from "../components/onboarding/OnboardingModal";
=======
// import WhoamI from "../components/debug/WhoamI"
>>>>>>> 11f0a071

const DashboardPage = () => {
  const user = useAuth();

  return (
<<<<<<< HEAD
    <div className="space-y-6">
      <GreetingHeader user={user} />

      {/* Debug */}
      {/* <WhoAmI /> */}

      {/* Mostrar Onboarding si perfilCompletado === 0 */}
      {user?.perfilCompletado === 0 && <OnboardingModal user={user} />}

      <RoleRenderer rol={user?.rol} />
    </div>
=======
      <div className="space-y-6">
        <GreetingHeader user={user} />
        {/* <WhoamI /> */}
        <RoleRenderer rol={user?.rol} />
      </div>
>>>>>>> 11f0a071
  );
};

export default DashboardPage;<|MERGE_RESOLUTION|>--- conflicted
+++ resolved
@@ -1,17 +1,13 @@
 import { useAuth } from "../contexts/AuthContext";
 import GreetingHeader from "../components/dashboard/GreetingHeader";
 import RoleRenderer from "../components/dashboard/RoleRenderer";
-<<<<<<< HEAD
 import OnboardingModal from "../components/onboarding/OnboardingModal";
-=======
 // import WhoamI from "../components/debug/WhoamI"
->>>>>>> 11f0a071
 
 const DashboardPage = () => {
   const user = useAuth();
 
   return (
-<<<<<<< HEAD
     <div className="space-y-6">
       <GreetingHeader user={user} />
 
@@ -23,13 +19,6 @@
 
       <RoleRenderer rol={user?.rol} />
     </div>
-=======
-      <div className="space-y-6">
-        <GreetingHeader user={user} />
-        {/* <WhoamI /> */}
-        <RoleRenderer rol={user?.rol} />
-      </div>
->>>>>>> 11f0a071
   );
 };
 
